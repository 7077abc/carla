--- conflicted
+++ resolved
@@ -188,13 +188,8 @@
       // TODO: not dormant but not hero => ActiveActor
       //       LM: Map<AActor* FActiveActor>  maybe per tile and in a tile sublevel?
 
-<<<<<<< HEAD
       LM_LOG(Error, "ACTIVE VEHICLE DETECTED");
       ActiveActors.Add(CarlaActor.GetActorId());
-=======
-      LM_LOG(Error, "GHOST VEHICLE DETECTED");
-      GhostActors.Add(CarlaActor.GetActorId());
->>>>>>> 830c9a1f
     }
     else
     { // Actor was spawned as dormant
@@ -431,11 +426,7 @@
 // TODO: maybe remove this, I think I will not need it any more
 void ALargeMapManager::AddActorToUnloadedList(const FCarlaActor& CarlaActor, const FTransform& Transform)
 {
-<<<<<<< HEAD
   // ActiveActors.Add(CarlaActor.GetActorId(), {Transform, CarlaActor});
-=======
-  // GhostActors.Add(CarlaActor.GetActorId(), {Transform, CarlaActor});
->>>>>>> 830c9a1f
 }
 
 FIntVector ALargeMapManager::GetNumTilesInXY() const
@@ -571,77 +562,6 @@
   return Tile;
 }
 
-<<<<<<< HEAD
-=======
-ULevelStreamingDynamic* ALargeMapManager::AddNewTile(FString TileName, FVector TileLocation)
-{
-  UWorld* World = GetWorld();
-  UWorldComposition* WorldComposition = World->WorldComposition;
-
-  FString FullName = BaseTileMapPath;
-  FString PackageFileName = FullName;
-  FString LongLevelPackageName = FPackageName::FilenameToLongPackageName(PackageFileName);
-  FString UniqueLevelPackageName = LongLevelPackageName + TileName;
-
-  ULevelStreamingDynamic* StreamingLevel = NewObject<ULevelStreamingDynamic>(World, *TileName);
-  check(StreamingLevel);
-
-  StreamingLevel->SetWorldAssetByPackageName(*UniqueLevelPackageName);
-
-#if WITH_EDITOR
-  if (World->IsPlayInEditor())
-  {
-    FWorldContext WorldContext = GEngine->GetWorldContextFromWorldChecked(World);
-    StreamingLevel->RenameForPIE(WorldContext.PIEInstance);
-  }
-  StreamingLevel->SetShouldBeVisibleInEditor(true);
-  StreamingLevel->LevelColor = FColor::MakeRandomColor();
-#endif // WITH_EDITOR
-
-  StreamingLevel->SetShouldBeLoaded(false);
-  StreamingLevel->SetShouldBeVisible(false);
-  StreamingLevel->bShouldBlockOnLoad = ShouldTilesBlockOnLoad;
-  StreamingLevel->bInitiallyLoaded = false;
-  StreamingLevel->bInitiallyVisible = false;
-  StreamingLevel->LevelTransform = FTransform(TileLocation);
-  StreamingLevel->PackageNameToLoad = *FullName;
-
-  if (!FPackageName::DoesPackageExist(FullName, NULL, &PackageFileName))
-  {
-    LM_LOG(Error, "Level does not exist in package with FullName variable -> %s", *FullName);
-  }
-
-  if (!FPackageName::DoesPackageExist(LongLevelPackageName, NULL, &PackageFileName))
-  {
-    LM_LOG(Error, "Level does not exist in package with LongLevelPackageName variable -> %s", *LongLevelPackageName);
-  }
-
-  //Actual map package to load
-  StreamingLevel->PackageNameToLoad = *LongLevelPackageName;
-
-
-  World->AddStreamingLevel(StreamingLevel);
-  WorldComposition->TilesStreaming.Add(StreamingLevel);
-
-
-  FWorldTileInfo Info;
-  Info.AbsolutePosition = FIntVector(TileLocation);
-  Info.Position = Info.AbsolutePosition;
-  FWorldTileLayer WorldTileLayer;
-  WorldTileLayer.Name = "CarlaLayer";
-  WorldTileLayer.StreamingDistance = LayerStreamingDistance;
-  WorldTileLayer.DistanceStreamingEnabled = false; // we will handle this, not unreal
-  Info.Layer = WorldTileLayer;
-
-  FWorldCompositionTile NewTile;
-  NewTile.PackageName = *LongLevelPackageName;
-  NewTile.Info = Info;
-  WorldComposition->GetTilesList().Add(NewTile);
-
-  return StreamingLevel;
-}
-
->>>>>>> 830c9a1f
 FCarlaMapTile& ALargeMapManager::LoadCarlaMapTile(FString TileMapPath, TileID TileId) {
   TRACE_CPUPROFILER_EVENT_SCOPE(ALargeMapManager::LoadCarlaMapTile);
   // Need to generate a new Tile
@@ -738,11 +658,7 @@
 void ALargeMapManager::RemovePendingActorsToRemove()
 {
   TRACE_CPUPROFILER_EVENT_SCOPE(ALargeMapManager::RemovePendingActorsToRemove);
-<<<<<<< HEAD
   if(ActorsToRemove.Num() > 0 || ActivesToRemove.Num() > 0)
-=======
-  if(ActorsToRemove.Num() > 0 || GhostsToRemove.Num() > 0)
->>>>>>> 830c9a1f
   {
     LM_LOG(Error, "ActorsToRemove %d ActivesToRemove %d", ActorsToRemove.Num(), ActivesToRemove.Num());
   }
@@ -754,11 +670,7 @@
   ActorsToRemove.Reset();
 
 
-<<<<<<< HEAD
   for (FCarlaActor::IdType ActorToRemove : ActivesToRemove)
-=======
-  for (FCarlaActor::IdType ActorToRemove : GhostsToRemove)
->>>>>>> 830c9a1f
   {
     ActiveActors.Remove(ActorToRemove);
   }
@@ -773,19 +685,11 @@
 
 void ALargeMapManager::CheckActiveActors()
 {
-<<<<<<< HEAD
   TRACE_CPUPROFILER_EVENT_SCOPE(ALargeMapManager::CheckActiveActors);
   UWorld* World = GetWorld();
   UCarlaEpisode* CarlaEpisode = UCarlaStatics::GetCurrentEpisode(World);
   // Check if they have to be destroyed
   for(FCarlaActor::IdType Id : ActiveActors)
-=======
-  TRACE_CPUPROFILER_EVENT_SCOPE(ALargeMapManager::CheckGhostActors);
-  UWorld* World = GetWorld();
-  UCarlaEpisode* CarlaEpisode = UCarlaStatics::GetCurrentEpisode(World);
-  // Check if they have to be destroyed
-  for(FCarlaActor::IdType Id : GhostActors)
->>>>>>> 830c9a1f
   {
     FCarlaActor* View = CarlaEpisode->FindCarlaActor(Id);
     if (View)
@@ -826,21 +730,13 @@
 
 void ALargeMapManager::ConvertActiveToDormantActors()
 {
-<<<<<<< HEAD
   TRACE_CPUPROFILER_EVENT_SCOPE(ALargeMapManager::ConvertActiveToDormantActors);
-=======
-  TRACE_CPUPROFILER_EVENT_SCOPE(ALargeMapManager::ConvertGhostToDormantActors);
->>>>>>> 830c9a1f
   UWorld* World = GetWorld();
   UCarlaEpisode* CarlaEpisode = UCarlaStatics::GetCurrentEpisode(World);
 
   // These actors are on dormant state so remove them from active actors
   // But save them on the dormant array first
-<<<<<<< HEAD
   for(FCarlaActor::IdType Id : ActiveToDormantActors)
-=======
-  for(FCarlaActor::IdType Id : GhostToDormantActors)
->>>>>>> 830c9a1f
   {
     // To dormant state
     CarlaEpisode->PutActorToSleep(Id);
@@ -866,7 +762,6 @@
     FCarlaActor* CarlaActor = CarlaEpisode->FindCarlaActor(Id);
 
     // If the Ids don't match, the actor has been removed
-<<<<<<< HEAD
     if(!CarlaActor)
     {
       LM_LOG(Error, "CheckDormantActors Carla Actor %d not found", Id);
@@ -882,11 +777,6 @@
     if (!CarlaActor->IsDormant())
     {
       LM_LOG(Error, "CheckDormantActors Carla Actor %d is not dormant", Id);
-=======
-    if(!CarlaActor || CarlaActor->GetActorId() != Id || !CarlaActor->IsDormant())
-    {
-      LM_LOG(Error, "CheckDormantActors IDs doesn't much!! Wanted = %d Received = %d", Id, CarlaActor?CarlaActor->GetActorId():0);
->>>>>>> 830c9a1f
       DormantsToRemove.Add(Id);
       continue;
     }
@@ -914,19 +804,11 @@
 
 void ALargeMapManager::ConvertDormantToActiveActors()
 {
-<<<<<<< HEAD
   TRACE_CPUPROFILER_EVENT_SCOPE(ALargeMapManager::ConvertDormantToActiveActors);
   UWorld* World = GetWorld();
   UCarlaEpisode* CarlaEpisode = UCarlaStatics::GetCurrentEpisode(World);
 
   for(FCarlaActor::IdType Id : DormantToActiveActors)
-=======
-  TRACE_CPUPROFILER_EVENT_SCOPE(ALargeMapManager::ConvertDormantToGhostActors);
-  UWorld* World = GetWorld();
-  UCarlaEpisode* CarlaEpisode = UCarlaStatics::GetCurrentEpisode(World);
-
-  for(FCarlaActor::IdType Id : DormantToGhostActors)
->>>>>>> 830c9a1f
   {
     LM_LOG(Warning, "Converting %d Dormant To Active", Id);
 
