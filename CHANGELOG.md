## Latest

  * Introduced hybrid mode for Traffic Manager
  * Upgraded to Unreal Engine 4.24
  * Fixed autonomous agents' incorrect detection of red traffic lights affecting them
  * Added walkable pedestrian crosswalks in OpenDRIVE standalone mode
  * Improved manual_control by adding realistic throttle and brake
  * Added new Behavior agent
  * Added automatic generation of traffic lights, stop signal and yield signal from OpenDRIVE file
<<<<<<< HEAD
  * Upgraded to AD RSS v3.0.0 supporting complex road layouts and i.e. intersections
=======
  * Added examples of sumo co-simulation for Town01, Town04 and Town05
  * Added ptv vissim and carla co-simulation
>>>>>>> e8332e36

## CARLA 0.9.8

  * Added beta version sumo-carla co-simulation
  * Traffic Manager:
    - Added benchmark
    - Added synchronous mode
    - Fixed change map error
    - Added multiclient architecture
    - Added multi Traffic Manager architecture
    - Fixed linkage between waypoints
    - Implemented intersection anticipation
    - Implemented vehicle destruction when stuck
    - Implemented tunable parameters
    - Revamped lane changes
  * Added landmark class for signal-related queries
  * Added support to parse OpenDRIVE signals
  * Added junction class as queryable object from waypoint
  * Added timeout to World Tick
  * Added simple physical map generation from standalone OpenDRIVE data
  * Added support for generating walker navigation on server-side
  * Added support for new geometry: `spiral`, `poly3`, and `paramPoly3`
  * Improved `get_waypoint(location)` performance
  * New weather system: night time, fog, rain ripples, and now wind affects vegetation and rain (not car physics)
  * Fixed Low/Epic quality settings transition
  * Enabled Mesh distance fields
  * API extensions:
    - Added new methods to `BoundingBox`: `contains()`, `get_local_vertices()` and `get_world_vertices(transform)`
    - Added new function to get a waypoint specifying parameters from the OpenDRIVE: `map.get_waypoint_xodr(road_id, lane_id, s)`
    - Added 3 new parameters for the `carla.Weather`: `fog_density`, `fog_distance`, and (ground) `wetness`
    - Added `carla.client.generate_opendrive_world(opendrive)` that loads a map with custom OpenDRIVE basic physical topology
  * New python clients:
    - `weather.py`: allows weather changes using the new weather parameters
  * Fixed docker build of `.BIN` for pedestrian navigation
  * Fixed `local_planner.py`: agent will now stop when it reaches the desired destination
  * Fixed crash when missing elevation profile and lane offset in OpenDRIVE
  * Fixed typos
  * Fixed agent failures due to API changes in `is_within_distance_ahead()`
  * Fixed assertion bug when using LibCarla
  * Fixed incorrect doppler velocity for RADAR sensor
  * Fixed documentation links
  * Upgraded Boost to 1.72.0
  * Recorder feature:
    - Added an option `-i` to `start_replaying.py` to replay a session ignoreing the hero vehicles
  * Fixed import pipeline bugs:
    - Crash when no pedestrian navmesh is present
    - Automatically imported static meshes not properly tagged
  * Fixed PID controller's sensitivity to time discretization

## CARLA 0.9.7

  * Upgraded parameters of Unreal/CarlaUE4/Config/DefaultInput.ini to prevent mouse freeze
  * Add build variant with AD RSS library integration with RSS sensor and result visualisation
  * Support for OpenGL and Vulkan in docker + headless mode
  * Added new sensor: Inertial measurement unit (IMU)
  * Added new sensor: Radar
  * Exposed rgb camera attributes: exposure, depth of field, tonemapper, color correction, and chromatic aberration
  * Now all the camera-based sensors are provided with an additional parametrized lens distortion shader
  * Added Traffic Manager to replace autopilot in managing the NPC vehicles
  * Improved pedestrians navigation
  * API changes:
    - Lidar: `range` is now set in meters, not in centimeters
    - Lidar: `horizontal_angle` is now received in radians, not in degrees
    - GNSS: `carla.GnssEvent` renamed to `carla.GnssMeasurement`
  * API extensions:
    - Added `carla.IMUMeasurement`
    - Added `carla.RadarMeasurement` and `carla.RadarDetection`
    - GNSS data can now be obtained with noise
    - IMU data can now be obtained with noise
  * Moved GNSS sensor from client to server side
  * Added exporter plugin for UE4 to allow export meshes ready for Recast calculation
  * The 'make import' process now rename the assets accordingly and set complex collision as simple
  * New Python API function added (map.get_crosswalks()) that returns a list with all points that define the crosswalk zones from OpenDRIVE file
  * Updated `manual_control.py` with a lens disortion effect example
  * Updated `manual_control.py` with IMU and Radar realtime visualization
  * Fixed pylint for python3 in travis
  * Fixed PointCloudIO `cout` that interfiered with other python modules
  * Better steering in manual control
  * Added Doxygen documentation online with automatic updates through Jenkins pipeline
  * Fixed an error in `automatic_control.py` failing because the `Num Lock` key
  * Fixed client_bounding_boxes.py example script
  * Fixed materials and semantic segmentation issues regarding importing assets
  * Fixed ObstacleSensor to return HitDistance instead of HitRadius

## CARLA 0.9.6

  * Upgraded to Unreal Engine 4.22
  * Added Vulkan support, if installed, CARLA will use Vulkan, use `-opengl` flag to launch with OpenGL
  * The simulator is now compiled in "Shipping" mode, faster but it accepts less command-line arguments
  * Pedestrians are back:
    - Spawn pedestrians that will roam randomly on sidewalks
    - The script 'spawn_npc.py' spawns now pedestrians, adjust the number with the flag `-w`
    - Added navigation meshes for each maps for pedestrian navigation
  * Allow adding custom props (FBX) to CARLA Blueprint library so they are spawnable
  * Simplified pipeline for importing and packaging maps and custom props
  * Vehicle physics:
    - Added access to vehicle transmission details
    - Added access to vehicle physics brake values
    - Added tire friction trigger boxes for simulating slippery surfaces
  * Added camera gamma correction as command-line argument to manual_control.py
  * Added ability to set motion blur settings for RGB camera in sensor python blueprint
  * Added C++ client example using LibCarla
  * Added PythonAPI documentation generator, we documented in detail all the Python reference
  * Added a new Python script config.py that allows the user to configure the simulator from the command-line
  * New recorder features:
    - Documented recorded system and binary file
    - Added optional parameter to show more details about a recorder file (related to `show_recorder_file_info.py`)
    - Added playback speed (slow/fast motion) to the replayer
    - Allow custom paths for saving the recorded files
    - More data is now recorded to replay animations:
      + Wheels of vehicles are animated (steering, throttle, handbrake), also bikes and motorbikes
      + Walker animations are simulated (through speed of walker)
  * New high quality pedestrians: female, girl and boy; improved meshes and textures
  * More color and texture variations for each pedestrian
  * New vehicle Audi Etron: 25.000 tris and LODs
  * New material for Mustang, new system that will allow us to improve all the vehicle materials
  * Improved vehicle Tesla
  * New high-quality "Default" weather tailor-made for each map
  * Improved the rest of weather profiles too
  * RGB camera improvements:
    - Enabled temporal antialiasing and motion blur
    - Added gamma value and motion blur as a blueprint attributes
    - Enabled texture streaming for scene captures
  * API changes:
    - Renamed `frame_count` and `frame_number` as `frame`, old members are kept as deprecated
    - `world.wait_for_tick()` now returns a `carla.WorldSnapshot`
    - The callback of `world.on_tick(callback)` now receives a `carla.WorldSnapshot`
    - Deprecated waypoint's `is_intersection`, use `is_junction` instead
  * API extensions:
    - Added attachment type "SpringArm" for cinematic cameras
    - Added waypoint's `junction_id` that returns de OpenDrive identifier of the current junction
    - Added `world.get_actor(id)` to find a single actor by id
    - Added `carla.WeatherParameters.Default` for the default (tailor-made for each town) weather profile
    - Added `WorldSnapshot` that contains a list of `ActorSnapshot`, allows capturings a "still image" of the world at a single frame
    - Added `world.tick()` now synchronizes with the simulator and returns the id of the newly started frame
    - Added `world.apply_settings(settings)` now synchronizes with the simulator and returns the id of the frame when the settings took effect
    - Added `world.remove_on_tick(id)` to allow removing on tick callbacks
    - Added allow setting fixed frame-rate from client-side, now is part of `carla.WorldSettings`
    - Added `is_invincible` to walkers
  * Several optimizations to the RPC server, now supports a bigger load of async messages
  * Updated DebugHelper to render on Shipping packages, it has also better performance
  * Updated OpenDriveActor to use the new Waypoint API
  * Removed deprecated code and content
  * Exposed waypoints and OpenDrive map to UE4 Blueprints
  * Change the weight of cars. All cars have been compared with the real to have a feedback more real
  * Recorder fixes:
    - When a recorded session finish replaying, all vehicles will continue in autopilot, and all pedestrians will stop
    - Fixed a possible crash if an actor is respawned before the episode is ready when a new map is loaded automatically
    - Actors at start of playback could interpolate positions from its current position instead than the recorded position
    - Camera following in playback was not working if a new map was needed to load
    - API function 'show_recorder_file_info' was showing the wrong parent id
    - Script 'start_recording.py' now properly saves destruction of actors at stop
    - Problem when vehicles enable autopilot after a replayer, now it works better
  * Fixed dead-lock when loading a new map in synchronous mode
  * Fixed get_actors may produce actors without parent
  * Fixed std::bad_cast when importing other libraries, like tensorflow, before carla
  * Fixed latitude in WGS84 reprojection code such that Latitudes increase as one move north in CARLA worlds
  * Fixed walking animations, the animations now go at the same speed as the game
  * Fixed loading and reloading world not using the timeout
  * Fixed XODR files can be found now anywhere in content
  * Fixed bug related with Pygame error of surface too large, added sidewalks and improved lane markings in `no_rendering_mode.py`
  * Fixed Lidar effectiveness bug in manual_control.py
  * Fixed wrong units in VehiclePhysicsControl's center of mass
  * Fixed semantic segmentation of bike riders
  * Fixed inconsistent streetlights in Town03
  * Fixed incorrect vehicle bounds

## CARLA 0.9.5

  * Added `client_bounding_boxes.py` to show bounding boxes client-side
  * New Town07, rural environment with narrow roads
  * Reworked OpenDRIVE parser and waypoints API
    - Fixed several situations in which the XODR was incorrectly parsed
    - Exposed more information: lane marking, lane type, lane section id, s
    - API change: waypoint's `lane_type` is now an enum, `carla.LaneType`
    - API change: `carla.LaneMarking` is not an enum anymore, extended with color, type, lane change, and width
    - API extension: `map.get_waypoint` accepts an extra optional flag argument `lane_type` for filtering lane types
    - API extension: `carla.Map` can be constructed off-line out of XODR files, `carla.Map(town_name, xodr_content)`
    - API extension: `id` property to waypoints, uniquely identifying waypoints up to half centimetre precision
  * API change: Renamed "lane_invasion" to "lane_detector", added too its server-side sensor to be visible to other clients
  * API extension: new carla.command.SpawnActor to spawn actors in batch
  * API extension: `map.transform_to_geolocation` to transform Location to GNSS GeoLocation
  * API extension: added timestamp (elapsed simulation seconds) to SensorData
  * API extension: method `client.apply_batch_sync` that sends commands in batch and waits for server response
  * API extension: optional argument "actor_ids" to world.get_actors to request only the actors with the ids provided
  * Migrated Content to AWS
  * Updated `spawn_npc.py` to spawn vehicles in batch
  * Added --rolename to "manual_control.py"
  * Added options to "no_rendering_mode.py" to draw extra road information
  * Added "scene_layout.py" to retrieve the whole information in the scene as Python dict
  * Basic agent integrated with global router
  * Allow usage of hostname for carla::Client and resolve them to IP addresses
  * Added new pack of assets
    - Windmill, different farm houses, silo
    - Plants corn, dandelion, poppy, and grass
    - Yield traffic sign
  * Added modular buildings New York style
  * Added marking lanes in Town03
  * Added command-line arguments to simulator to disable rendering and set the server timeout
  * Improved performance in Town01 and Town02
  * Changed yellow marking lane from Town01 and Town02 to dashed yellow marking lane
  * Improved lane cross detection to use the new Waypoint API
  * Enhanced stop triggers options
  * Fixed semantic segmentation tags in Town04, Town05, Town06
  * Fixed tree collision in Town01
  * Fixed VehicleSpawnPoint out of the road in Town01
  * Fixed geo-reference of Town01 and Town07
  * Fixed floating pillars in Town04
  * Fixed floating building in Town03
  * Fixed vehicles missing the route if autopilot enabled too late
  * Fixed division by zero in is_within_distance_ahead()
  * Fixed local planner to avoid premature route pruning at path overlaps
  * Fixed global router behavior to be consistent with new Waypoint API
  * Fixed clean up of local_planner when used by other modules
  * Fixed python client DLL error on Windows
  * Fixed wrong type returned by `ActorList.Filter(...)`
  * Fixed wheel's tire friction affecting all vehicles from physics control parameters
  * Fixed obstacle detector not working
  * Fixed small float bug in misc.py


## CARLA 0.9.4

  * Added recording and playback functionality
  * Added synchronous mode, simulator waits until a client sends a "tick" cue, `client.tick()`
  * Allow changing map from client-side, added `client.load_world(name)`, `client.reload_world()`, and `client.get_available_maps()`
  * Added scripts and tools to import maps directly from .fbx and .xodr files into the simulator
  * Exposed minimum physics control parameters for vehicles' engine and wheels
  * Allow controlling multiple actors in "batch mode"
  * New Town06, featuring a "Michigan left" intersection including:
    - Connection ramp between two highways
    - Incorporation to a highway requiring changing several lanes to take another exit
    - Junctions supporting different scenarios
  * New traffic signs assets: one-way, no-turn, more speed limits, do not enter, arrow floors, Michigan left, and lane end
  * New pedestrian texture to add more variations
  * New road PBR material
  * Extended the waypoint API with `lane_change`, `lane_type`, `get_right_lane()` and `get_left_lane()`
  * Added world settings for changing no-rendering mode and synchronous mode at run-time
  * Added methods to acquire a traffic light's pole index and all traffic lights in it's group
  * Added performance benchmark script to measure the simulator's rendering performance
  * Added `manual_control_steeringwheel.py` to control agents using Logitech G29 steering wheels (and maybe others)
  * Added movable props present in the map (e.g. chairs and tables) as actors so they can be controlled from Python
  * Added recording and playback bindings to `manual_control.py` script
  * Removed `world.map_name` from API, use `world.get_map().name` instead
  * Refactored `no_rendering_mode.py` to improve performance and interface
  * Several improvements to the build system for Windows
  * Expose traffic sign's trigger volumes on Python API
  * Improved export/import map tools
  * Simplify Dockerfile halving Carla Docker image size
  * Episodes have now a random unique id to avoid collisions between runs
  * Reduced overhead of many RPC calls by sending only actor IDs (instead of serializing all the actor attributes every time)
  * Added priority system for vehicle control input (internal, not exposed in API)
  * Removed "Example.CarlaSettings.ini", you can still use it, but it's no longer necessary
  * Improved time-out related error messages
  * Fixed Town01 placed 38 meters above the zero
  * Fixed parsing of OpenDrive geo-reference exported by RoadRunner
  * Fixed issue of retrieving an empty list when calling `world.get_actors()` right after creating the world
  * Fixed a few synchronization issues related to changing the world at runtime
  * Fixed traffic light when it gets illuminated by the hero vehicle in `no_rendering_mode.py`
  * Fixed `manual_control.py` and `no_rendering_mode.py` to prevent crashes when used in "no rendering mode"
  * Fixed traffic signs having the trigger box rotated
  * Fixed female walk animation
  * Fixed BP_MultipleFloor, tweaked offset in BaseFloor to adjust meshes between them
  * Fixed static objects present in the map were marked as "movable"

## CARLA 0.9.3

  * Upgraded to Unreal Engine 4.21
  * Upgraded Boost to 1.69.0
  * New Town04 (biggest so far), includes a freeway, new bridge and road barrier, a nicer landscape based on height-map, and new street props
  * New Town05, adding more variety of intersections for the scenario runner
  * Redesigned pedestrian models and animations (walk and idle) for male and female characters
  * Added sensor for detecting obstacles (ray-cast based)
  * Added sensor GNSS (GPS)
  * Basic agent integrated with global router
  * Added a few methods to manage an actor:
    - set_velocity: for setting the linear velocity
    - set_angular_velocity: for setting the angular velocity
    - get_angular_velocity: for getting the angular velocity
    - add_impulse: for applying an impulse (in world axis)
  * Renamed vehicle.get_vehicle_control() to vehicle.get_control() to be consistent with walkers
  * Added new mesh for traffic lights
  * Added new pine tree assets, with their LODs finely tuned for performance
  * Added point transformation functionality for LibCarla and PythonAPI
  * Added "sensor_tick" attribute to sensors (cameras and lidars) to specify the capture rate in seconds
  * Added Export/Import map tools
  * Added "get_forward_vector()" to rotation and transform, retrieves the unit vector on the rotation's X-axis
  * Added support for Deepin in PythonAPI's setup.py
  * Added support for spawning and controlling walkers (pedestrians)
  * Updated BasicAgent to allow setting target_speed and handle US-style traffic lights properly
  * OpenDriveActor has been rewritten using the Waypoint API, this has fixed some bugs
  * Remove crash reporter from packaged build
  * Improved simulator fatal error handling, now uses UE4 fatal error system
  * LibCarla server pipeline now compiles with exceptions disabled for better performance and compatibility with UE4
  * Fixed TCP accept error, too many open files while creating and destroying a lot of sensors
  * Fixed lost error messages in client-side, now when a request fails it reports the reason
  * Fixed global route planner to handle round about turns and made the code consistent with local planner
  * Fixed local planner to avoid premature route pruning at path overlaps
  * Fixed autopilot direction not properly initialized that interfered with the initial raycast direction
  * Fixed crash when an actor was destroyed but not de-registered, e.g. falling out of world bounds

## CARLA 0.9.2

  * Updated ROS bridge for CARLA 0.9.X (moved to its own repository)
  * Added Python API "agents" extension, includes
    - Global route planner based on the Waypoints API (compatible with OpenDrive)
    - BasicAgent: new client agent that can drive to a given coordinate of the map using the waypoint API and PID controllers, attending to other vehicles and traffic lights
    - RoamingAgent: new client agent that can drive at different speeds following waypoints based on PID controllers, attending to other vehicles and traffic lights
    - LocalPlanner functionality to navigate waypoints using PID controllers
    - LateralControl and LongitudinalControl PIDs
  * Added support for manual gear shifting
  * Added "role_name" attribute to actors to easily identify the "hero" vehicle
  * Changed traffic lights in Town03 to American style
  * Added new junction types with only stop signs
  * Updates to documentation and tutorials
  * Simulator now starts by default in windowed mode
  * CMake version required downgraded to 3.5 for better compatibility
  * Fixed waypoints height were all placed at zero height
  * Fixed actors in world.get_actors() missing parent actor
  * Fixed some vehicles losing their wheels after calling set_simulate_physics
  * Fixed bounding box of Lincoln MkZ
  * Several fixes and improvements to OpenDriveActor

## CARLA 0.9.1

  * New town: Town03
    - Created with Vector Zero's RoadRunner (including OpenDrive information of the road layout)
    - Bigger and more diverse
    - More road variety: multiple lanes and lane markings, curves at different angles, roundabout, elevation, tunnel
  * Lots of improvements to the Python API
    - Support for Python 3
    - Support for retrieving and changing lighting and weather conditions
    - Migrated Lidar sensor
    - Migrated image converter methods: Depth, LogarithmicDepth, and CityScapesPalette
    - Migrated IO methods for sensor data, "save_to_disk" available for PNG, JPEG, TIFF, and PLY
    - Added support for requesting the list of all the actors alive in the current world, `world.get_actors()`
    - `world.get_actors()` returns an `ActorList` object with `filter` functionality and lazy initialization of actors
    - Added collision event sensor, "sensor.other.collision", that triggers a callback on each collision to the actor it is attached to
    - Added lane detector sensor, "sensor.other.lane_detector", that detects lane invasion events
    - Added `carla.Map` and `carla.Waypoint` classes for querying info about the road layout
      - Added methods for converting and saving the map as OpenDrive format
      - Added `map.get_spawn_points()` to retrieve the recommended spawn points for vehicles
      - Added `map.get_waypoint(location)` to query the nearest waypoint
      - Added `map.generate_waypoints(distance)` to generate waypoints all over the map at an approximated distance
      - Added `map.get_topology()` for getting a list the tuples of waypoints that define the edges of the road graph
      - Added `waypoint.next(distance)` to retrieve the list of the waypoints at a distance that can be driven from this waypoint
    - Added `parent` attributes to actors, not None if the actor is attached to another actor
    - Added `semantic_tags` to actors containing the list of tags of all of its components
    - Added methods for retrieving velocity and acceleration of actors
    - Added function to enable/disable simulating physics on an actor, `actor.set_simulate_physics(enabled=True)`
    - Added bounding boxes to vehicles, `vehicle.bounding_box` property
    - Exposed last control applied to vehicles, `vehicle.get_vehicle_control()`
    - Added a "tick" message containing info of all the actors in the scene
      - Executed in the background and cached
      - Added `world.wait_for_tick()` for blocking the current thread until a "tick" message is received
      - Added `world.on_tick(callback)` for executing a callback asynchronously each time a "tick" message is received
      - These methods return/pass a `carla.Timestamp` object containing, frame count, delta time of last tick, global simulation time, and OS timestamp
      - Methods retrieving actor's info, e.g. `actor.get_transform()`, don't need to connect with the simulator, which makes these calls quite cheap
    - Allow drawing debug shapes from Python: points, lines, arrows, boxes, and strings (`world.debug.draw_*`)
    - Added id (id of current episode) and map name to `carla.World`
    - Exposed traffic lights and signs as actors. Traffic lights have a specialized actor class that has the traffic light state (red, green, yellow) as property
    - Added methods for accessing and modifying individual items in `carla.Image` (pixels) and `carla.LidarMeasurement` (locations)
    - Added `carla.Vector3D` for (x, y, z) objects that are not a `carla.Location`
    - Removed `client.ping()`, `client.get_server_version()` accomplishes the same
    - Renamed `contains_X()` methods to `has_X()`
    - Changed `client.set_timeout(seconds)` to use seconds (float) instead of milliseconds
    - Allow iterating attributes of an Actor's Blueprint
    - Fixed wildcard filtering issues, now "vehicle.*" or "*bmw*" patterns work too
    - Fixed `actor.set_transform()` broken for attached actors
  * More Python example scripts and improved the present ones
    - Now all the scripts use the list of recommended spawn points for each map
    - Renamed "example.py" to "tutorial.py", and updated it with latest changes in API
    - Added timeout to the examples
    - "manual_control.py" performance has been improved while having more measurements
    - "manual_control.py" now has options to change camera type and position
    - "manual_control.py" now has options to iterate weather presets
    - "manual_control.py" now has a fancier HUD with lots of info, and F1 key binding to remove it
    - Added "dynamic_weather.py" to change the weather in real-time (the one used in the video)
    - Added "spawn_npc.py" to quickly add a lot of NPC vehicles to the simulator
    - Added "spawn_npc.py --safe" to only add non-problematic vehicles
    - "vehicle_gallery.py" also got some small fixes
  * Asset and content improvements
    - New vehicle: Lincoln MKZ 2017
    - Refactored weather system, parametrized to make it easier to use
    - Improved control of bikes and motorbikes, still not perfect but causes less accidents
    - Added building block generator system
    - Misc city assets: New building, tunnel columns, rail-road bridges, new textures, new urban props
    - Adjusted vehicle physics and center of mass
    - Adjusted the maximum distance culling for foliage
    - Adjusted pedestrian animations and scale issues (not yet available with new API though)
    - Improved map building blueprints, spline based asset repeaters, and wall building tools
    - Replaced uses of Unreal's Foliage system with standard static meshes to work around a visual bug in Linux systems
    - Fixed filenames too long when packing the project on Windows
    - Fixed "SplineMeshRepeater" loses its collider mesh from time to time
    - Standardized asset nomenclature
  * New system for road information based on OpenDrive format
    - Added new map classes for querying info about the road layout and topology
    - Added methods for finding closest point on the road
    - Added methods for generating and iterating waypoints based on the road layout
    - Added OpenDrive parser to convert OpenDrive files to our map data structures
  * Other miscellaneous improvements and fixes
    - Fixed single channel Lidar crash (by @cwecht)
    - Fixed command-line argument `-carla-settings` fails to load absolute paths (by @harlowja)
    - Added an option to command-line to change quality level when launching the simulator, `-quality-level=Low`
    - Added ROS bridge odometry message (by @ShepelIlya)
    - New lens distortion shader, sadly not yet integrated with our cameras :(
    - New Docker tutorial
    - Disabled texture streaming to avoid issue of textures not loading in scene captures
    - Adjusted scene capture camera gamma to 2.4
    - Fixed leaking objects in simulation when despawning a vehicle. Now Pawn's controller is destroyed too if necessary when destroying an Actor
    - Fixed overflow on platform time-stamp, now it uses `double`
    - Upgraded @rpclib to fix crash when client exits too fast (rpclib/PR#167)
    - Moved "PythonClient" inside deprecated folder to avoid confusion
    - Refactored sensor related code
      - New plugin system for sensors that simplifies adding sensors, mini-tutorial at #830
      - Compile-time dispatcher for sensors and serializers
  * Improvements to the streaming library
    - Added multi-streams for streaming simultaneously to multiple clients (used by the "tick" message)
    - Messages re-use allocated memory when possible
    - Allows unsubscribing from a stream
    - Fixed client receives interleaved sensor messages, some messages can be discarded if connection is too slow though
    - Fixed streaming client fails to connect in Windows
    - Fixed streaming client keeps trying to reconnect after destroying a sensor
  * Refactored client C++ API
    - Python GIL is released whenever possible to avoid blocking
    - Fixed deadlock when closing the simulator while a client is connected
    - Fixed crash on simulator shutdown if a client has connected at some point
    - Set methods are now sent async which greatly improves performance in the client-side
    - Vehicle control is cached and not sent if haven't changed
    - Suppressed exceptions in destructors
  * Other development improvements
    - Improved Linux Makefile, fine-grained targets to reduce compilation times in development
    - Workaround for "setup.py" to link against "libcarla_client.a" again (Linux only)
    - Added support for ".gtest" file, each line of this file is passed to GTest executables as arguments when running `make check` targets
    - Python eggs are also archived on Jenkins to easily get them without downloading the full package
    - Added uncrustify config file for formatting UE4 C++ code

## CARLA 0.9.0

  * Upgraded to Unreal Engine 4.19
  * Redesign of the networking architecture
    - Allows any number of clients to connect simultaneously
    - Now is possible to add and remove at any time any vehicle or camera
    - Now is possible to control any vehicle or camera
    - Now is possible to place cameras anywhere
    - Reduced to two ports instead of three
    - First port uses an RPC protocol based on [rpclib](http://rpclib.net/)
    - Second port is for the streaming of the sensor data
  * Redesign of the Python API
    - Actors and sensors are now exposed in the API and can be independently controlled
    - The Python module is built in C++, with significant performance gain in some operations
    - Many functionality haven't been ported yet, so expect a lot of things missing
  * Redesign of the build system to accommodate the changes in dependencies
    - Everything can be done now with the Makefile
    - For the moment only Linux is supported, sorry
  * Massive clean up of all unused assets
  * Some aesthetic fixes to the vehicles

## CARLA 0.8.4

  * Community contribution: ROS bridge by @laurent-george
  * New vehicle: Tesla Model 3
  * Added an option to _"CarlaSettings.ini"_ to disable bikes and motorbikes
  * Fixed missing collision of vehicles introduced in 0.8.3
  * Improved stability of bikes and motorbikes
  * Improved autopilot turning behaviour at intersections, now using front wheels positions as reference
  * Temporarily removed Kawasaki Ninja motorbikes because the model was having some stability issues

## CARLA 0.8.3

  * Added two-wheeled vehicles, 3 bicycles and 4 motorbikes
  * Several art optimizations (CARLA is now about 10% faster)
    - Improved the performance of vegetation assets, adjusted LOD and culling distance, set billboards where possible
    - Drastically reduced the number of polygons of the landscape while keeping the original shape
    - Removed some high-cost unnecessary assets
    - Remodelled Mustang and NissanMicra, now with less polygons and materials, better textures and LOD
    - Remodelled building SM_TerracedHouse_01, now with more polygons but less materials and better textures
  * CARLA releases include now a Dockerfile for building docker images
  * Change in HUD: replace "FPS" by "Simulation Step"
  * The current map name is now included in the scene description message sent to the client
  * Adapted "manual_control.py" and "view_start_positions.py" to use the map name sent by the simulator
  * Improved the vehicle spawning algorithm, now it tries to spawn as much cars as possible even if there are not enough spawn points
  * "Setup.sh" is now faster and accepts an argument to run multiple jobs in parallel
  * Fixed foliage distance culling using wrong distance in "Low Mode"
  * Fixed NissanMicra slightly turning left when driving straight

## CARLA 0.8.2

  * Revamped driving benchmark
    - Changed name from benchmark to driving benchmark
    - Fully Redesigned the architecture of the module
    - Added a lot more documentation
    - Now you can stop and resume the benchmarks you run
  * Rolled back vehicle's location to the pivot of the mesh instead of the center of the bounding box
  * Added relative transform of the vehicle's bounding box to the measurements, player and non-players
  * Added "frame number" to each sensor measurement so it is possible to sync all the measurements based on the frame they are produced
  * Improved vehicle spawner to better handle spawning failures
  * Walkers use now a closer angle to detect vehicles, so they don't stop moving if a car passes nearby
  * Fixed lighting artefact causing the road to change its brightness depending on the distance to the camera
  * Fixed captured images overexposed in Low mode
  * Fixed illegal character in asset name
  * Fixed editing sun azimuth angle in CarlaWeadther.ini had no effect
  * Fixed crash when using a non-standard image size in DirectX (Windows)
  * Fixed issue with using multiple "SceneCaptureToDiskCamera"

## CARLA 0.8.1

  * New Python example for visualizing the player start positions
  * Fixed box extent of non-player agents was sent in centimeters instead of meters
  * Fixed speed limits were sent in km/h instead of m/s
  * Fixed issue in Volkswagen T2 wheels causing it to overturn

## CARLA 0.8.0

  * Upgraded to Unreal Engine 4.18
  * Created our own pedestrian 3D models free to use and distribute
  * Removed Epic's Automotive Materials dependencies
  * 360 Lidars support (similar to Velodyne HDL-32E or VLP-16) thanks to Anton Pechenko (Yandex)
    - Ray-cast based
    - Configurable settings
    - Added methods to save points to disk as PLY file
  * Added quality level settings
    - Low: low quality graphics, about 3 times faster with one camera
    - Epic: best quality (as before)
  * Measurements now use SI units
    - Locations:    m
    - Speed:        m/s
    - Acceleration: m/s^2
    - Collisions:   kg*m/s
    - Angles:       degrees
  * Added API methods to convert depth images to a point cloud
    - New method "image_converter.depth_to_local_point_cloud"
    - A supplementary image can be passed to attach colors to the points
    - New client example generates a point cloud in world coordinates
    - Added Transform class to Python API
  * Performance optimizations
    - Significant speed improvements in both Epic and Low modes
    - Fixed materials and improved shaders for roads, architecture, sidewalks, foliage, landscapes, cars, walkers, reflections, water
    - Execution of a set of Project and Engine parameters to improve performance (quality, vsync, AO, occlusion)
    - Generation of the road pieces using static meshes and actors instead of a single actor with instanced meshes
      - Improved performance since now is able to apply occlusion and draw distance
    - Images are captured asynchronously in the render thread
      - In asynchronous mode, images may arrive up to two frames later
      - In synchronous mode, game thread is blocked until images are ready
    - Blueprint code optimizations for vehicles, walkers, and splines
    - Added a way to configure different quality levels with culling distance and materials configuration
  * Refactored sensor related code to ease adding new sensors in the future
  * Added vehicle box extent to player measurements
  * Removed the player from the list of non-player agents
  * Adjusted bounding boxes to vehicles' height
  * Changed vehicles' center to match bounding box
  * Added autopilot mode to manual_control.py
  * Added quality level options to manual_control.py and client_example.py
  * Replaced background landscape and trees by a matte painting
  * Fixed road map generated some meshes twice
  * Small improvements to Windows support
    - Fixed issues with the Makefile
    - Fixed asset names too long or containing special characters

## CARLA 0.7.1

  * New Python API module: Benchmark
    - Defines a set of tasks and conditions to test a certain agent
    - Contains a starting benchmark, CoRL2017
    - Contains Agent Class: Interface for benchmarking AIs
  * New Python API module: Basic Planner (Temporary Hack)
    - Provide routes for the agent
    - Contains AStar module to find the shortest route
  * Other Python API improvements
    - Converter class to convert between Unreal world and map units
    - Metrics module to summarize benchmark results
  * Send vehicle's roll, pitch, and yaw to client (orientation is now deprecated)
  * New RoutePlanner class for assigning fixed routes to autopilot (IntersectionEntrance has been removed)
  * Create a random engine for each vehicle, which greatly improves repeatability
  * Add option to skip content download in Setup.sh
  * Few small fixes to the city assets

## CARLA 0.7.0

  * New Python client API
    - Cleaner and more robust
    - Compatible with Python 2 and 3
    - Improved exception handling
    - Improved examples
    - Included methods for parsing the images
    - Better documentation
    - Protocol: renamed "ai_control" to "autopilot_control"
    - Merged testing client
    - Added the maps for both cities, the client can now access the car position within the lane
  * Make CARLA start without client by default
  * Added wind effect to some trees and plants
  * Improvements to the existing weather presets
  * Build script: skip content download if up-to-date

## CARLA 0.6.0

  * Included Unreal project and reorganised folders
  * Enabled semantic segmentation by default
  * Added Felipe's Python client
  * New build system (Linux only)
  * Few fixes to city assets

## CARLA 0.5.4

  * Added command-line parameter -carla-no-hud
  * Remove override gamma from weather settings
  * Fixed issue road map generation hangs cooking command
  * Organise Python client and make sample script
  * Rename maps
    - CARLA_ORIGIN_0 --> Town02
    - CARLA_ORIGIN_1 --> Town01
  * Fixed Carla-Cola machine falling at begin play

## CARLA 0.5.3

  * Fixed issues with weather
  * Fixed missing building

## CARLA 0.5.2

  * Autopilot mode has been removed, now server sends AI control together with measurements every frame
  * State and position of traffic lights and signs are now included in the measurements too
  * Added a python console client
  * Fixed crash when client sends an invalid player start
  * Fixed some issues with the dynamic weather not looking as it used to do
  * Fixed some collision boxes missing

## CARLA 0.5.1

  * Fixed issue server was destroyed on every reset, closing the connection
  * Fixed issue agent servers connect too late
  * Improvements to the python client
  * Added python client test suite for testing the release
  * Added image converter
  * Fixed missing floor on CARLA_ORIGIN_0
  * Changed sidewalk texture
  * Improvements on the physics of some vehicles
  * More props and decals added to the cities

## CARLA 0.5.0

  * Upgraded to Unreal Engine 4.17
    - Fixes memory leaks
    - Fixes crashes with C++ std classes
  * Redesigned CarlaServer
    - Faster, avoids unnecessary copies
    - Sends images as raw data (no compression)
    - Supports synchronous and asynchronous mode
    - Networking operation have a time-out
    - Synchronous methods have a time-out
    - Pure C interface for better compatibility
    - Unit tests with GoogleTest
  * New server-client protocol
    - Upgraded to proto3
    - Supports repeated fields
    - Optionally send information about all dynamic agents in the scene
    - Now sends transforms instead of locations only
    - Autopilot mode added to control
  * New build system to avoid linkage issues
  * Added autopilot mode
  * Added an on-board camera to the car
  * Added traffic lights and speed limit to player state
  * Added player pawn selection to config file
  * Improved blueprint interface of the C++ classes
  * Some performance improvements to vehicle controllers
  * Fix issues with depth material in Windows
  * Fix issues with random engine not being available for vehicles
  * Fixed issue that compiling a release hang when saving the road map
  * Added more content; 7 vehicles, 30 pedestrians, many decals and props
  * Randomized pedestrian clothing
  * Many improvements and fixes to the city levels and assets
  * Added sub-surface scattering to vegetation
  * Added key binding to change weather during play
  * Added key binding to toggle autopilot mode
  * Added a second camera to the player

## CARLA 0.4.6

  * Add weather presets specific for each level
  * Some map fixes, adjust weather presets specific for each level
  * Fixed regression that some walkers may go at extremely slow and fast speeds

## CARLA 0.4.5

  * Add random seeds to config file
  * Improve logging
  * Removed rotation of map CARLA_ORIGIN_1

## CARLA 0.4.4

  * Fixed regression walkers despawning when stopping after seeing a car
  * Changed, collision is only registered if player moves faster than 1 km/h
  * Fixed issue walkers resume movement after sensing nothing, but the car is still there sometimes
  * Few improvements to the city assets

## CARLA 0.4.3

  * Fixed issue with reward, intersect other lane wasn't sent to the client
  * Improvements to the AI of other vehicles, and how they detect pedestrians
  * Improvements to the AI of the pedestrians, trying to avoid slightly better the cars
  * Made roads collision channel WorldStatic
  * Tune several vehicles' physics and engine
  * Fixed issue with vehicles bouncing back after hitting a pedestrian
  * Add bigger box to pedestrians to avoid accidents
  * Make vehicles spawn in order instead of randomly

## CARLA 0.4.2

  * Fixed issues with the server-client protocol
  * More improvements to the AI of other vehicles, now they barely crash
  * Improved the physics of some vehicles
  * Tweak the city for better AI of other vehicles

## CARLA 0.4.1

  * Improved AI of other vehicles, still needs some adjustment, but now they crash much less
  * Fixed wrong semantic segmentation label of the poles of traffic lights and signs
  * Added randomized vehicle license plates
  * Few improvements to the city assets

## CARLA 0.4.0

  * Made vehicle input more realistic, now reverse and brake use different input
  * Changed server-client protocol
    - CarlaSettings.ini is sent for every new episode
    - Control is extended with brake, reverse and handbrake
  * Set a clearer hierarchy for loading settings files
  * Made camera post-process settings able to change depending on the weather
  * Added basic functionality for NPC vehicles
  * Some improvements to the walker spawner
  * Generate road map metadata on save
  * Added command-line switch -carla-no-networking
  * Improved verbosity control of CarlaServer
  * Fixed issue with server that two threads used 100% CPU
  * Fixed issue with the attachment of the main camera to the player
  * Fixed issues with CarlaServer interface with Unreal, does not use STL containers anymore
  * Fixed issue with server not running below 30 fps at fixed frame rate, added physics sub-stepping
  * Fixed issues with some weather settings
  * Added randomized pedestrians with their AI and animations
  * Added other vehicles with their AI and physics
  * Added traffic lights and signs
  * Tweaked capture image to look similar to main camera
  * Changed car input to match settings in plugin
  * General improvements to levels and assets

## CARLA 0.3.0

  * Added basic dynamic weather functionality
    - Weather and sun light can be changed during game
    - Presets stored in config file CarlaWeather.ini
    - Added some presets for dynamic weather
  * Add basic functionality to spawn pedestrians
  * Split road meshes for intersections and turns for better precission of the road map
  * Better debug for road map
  * Implemented collision count for other cars and pedestrians
  * Command line argument -carla-settings now accepts relative paths
  * Improved performance when semantic segmentation is disabled
  * Improved tagger system
  * Implemented nav-mesh and spawn points for pedestrians
  * Added new cars
  * Added dynamic street lights
  * General improvements to levels and assets
  * Make the car jump

## CARLA 0.2.4

  * Fixed serialization of road map resulting in a huge map size
  * Some optimizations in the vegetation
  * Implemented more LODS

## CARLA 0.2.3

  * Fixed rounding errors in HUD (100% was shown as 99%, 30 FPS as 29 FPS)
  * Fixed crash when player goes out of road map
  * Fixed several issues related to the transform of the road map (wasn't working in CARLA_ORIGIN_1)
  * Make custom depth pass disable by default (semantic segmentation won't work by default)
  * Fixed road width in T-intersections
  * Implement road LOD
  * Fixed missing assets

## CARLA 0.2.2

  * Implemented signals for off-road and opposite lane invasion
  * Fixed linking issues (use Unreal's libpng)
  * Fixed memory leak in PNG compression
  * Added boundaries to the map
  * Several fixes in the map content

## CARLA 0.2.1

  * Fixed the memory leak related to protobuf issues
  * Fixed color shift in semantic segmentation and depth
  * Added in-game timestamp (now sending both OS and in-game)

## CARLA 0.2.0

  * Fixed Depth issues
  * Fixed random crash due to an invalid player start position
  * Added semantic segmentation
  * Changed codification to PNG
  * Camera configuration through config INI file

## CARLA 0.1.1

  * Added build system for Windows and Linux
  * Added more content

## CARLA 0.1.0

  * Added basic functionality<|MERGE_RESOLUTION|>--- conflicted
+++ resolved
@@ -7,12 +7,9 @@
   * Improved manual_control by adding realistic throttle and brake
   * Added new Behavior agent
   * Added automatic generation of traffic lights, stop signal and yield signal from OpenDRIVE file
-<<<<<<< HEAD
   * Upgraded to AD RSS v3.0.0 supporting complex road layouts and i.e. intersections
-=======
   * Added examples of sumo co-simulation for Town01, Town04 and Town05
   * Added ptv vissim and carla co-simulation
->>>>>>> e8332e36
 
 ## CARLA 0.9.8
 
