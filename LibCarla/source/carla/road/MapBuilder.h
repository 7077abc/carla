// Copyright (c) 2017 Computer Vision Center (CVC) at the Universitat Autonoma
// de Barcelona (UAB).
//
// This work is licensed under the terms of the MIT license.
// For a copy, see <https://opensource.org/licenses/MIT>.

#pragma once

#include "carla/road/Map.h"
#include "carla/road/element/RoadObjectCrosswalk.h"

#include <boost/optional.hpp>

#include <map>

namespace carla {
namespace road {

  class MapBuilder {
  public:

    boost::optional<Map> Build();

    // called from road parser
    carla::road::Road *AddRoad(
        const RoadId road_id,
        const std::string name,
        const double length,
        const JuncId junction_id,
        const RoadId predecessor,
        const RoadId successor);

    carla::road::LaneSection *AddRoadSection(
        carla::road::Road *road,
        const SectionId id,
        const double s);

    carla::road::Lane *AddRoadSectionLane(
        carla::road::LaneSection *section,
        const LaneId lane_id,
        const uint32_t lane_type,
        const bool lane_level,
        const LaneId predecessor,
        const LaneId successor);

    // called from geometry parser
    void AddRoadGeometryLine(
        carla::road::Road *road,
        const double s,
        const double x,
        const double y,
        const double hdg,
        const double length);

    void AddRoadGeometryArc(
        carla::road::Road *road,
        const double s,
        const double x,
        const double y,
        const double hdg,
        const double length,
        const double curvature);

    void AddRoadGeometrySpiral(
        carla::road::Road *road,
        const double s,
        const double x,
        const double y,
        const double hdg,
        const double length,
        const double curvStart,
        const double curvEnd);

    void AddRoadGeometryPoly3(
        carla::road::Road *road,
        const double s,
        const double x,
        const double y,
        const double hdg,
        const double length,
        const double a,
        const double b,
        const double c,
        const double d);

    void AddRoadGeometryParamPoly3(
        carla::road::Road *road,
        const double s,
        const double x,
        const double y,
        const double hdg,
        const double length,
        const double aU,
        const double bU,
        const double cU,
        const double dU,
        const double aV,
        const double bV,
        const double cV,
        const double dV,
        const std::string p_range);

    // called from profiles parser
    void AddRoadElevationProfile(
        Road *road,
        const double s,
        const double a,
        const double b,
        const double c,
        const double d);

    void AddRoadObjectCrosswalk(
        Road *road,
        const std::string name,
        const double s,
        const double t,
        const double zOffset,
        const double hdg,
        const double pitch,
        const double roll,
        const std::string orientation,
        const double width,
        const double length,
        const std::vector<road::element::CrosswalkPoint> points);

    // void AddRoadLateralSuperElevation(
    //     Road* road,
    //     const double s,
    //     const double a,
    //     const double b,
    //     const double c,
    //     const double d);

    // void AddRoadLateralCrossfall(
    //     Road* road,
    //     const double s,
    //     const double a,
    //     const double b,
    //     const double c,
    //     const double d,
    //     const std::string side);

    // void AddRoadLateralShape(
    //     Road* road,
    //     const double s,
    //     const double a,
    //     const double b,
    //     const double c,
    //     const double d,
    //     const double t);

    // Signal methods
    void AddSignal(
        const RoadId road_id,
        const SignId signal_id,
        const double s,
        const double t,
        const std::string name,
        const std::string dynamic,
        const std::string orientation,
        const double zOffset,
        const std::string country,
        const std::string type,
        const std::string subtype,
        const double value,
        const std::string unit,
        const double height,
        const double width,
        const std::string text,
        const double hOffset,
        const double pitch,
        const double roll);

    void AddValidityToLastAddedSignal(
        const RoadId road_id,
        const SignId signal_id,
        const LaneId from_lane,
        const LaneId to_lane);

    // called from junction parser
    void AddJunction(
        const JuncId id,
        const std::string name);

    void AddConnection(
        const JuncId junction_id,
        const ConId connection_id,
        const RoadId incoming_road,
        const RoadId connecting_road);

    void AddLaneLink(
        const JuncId junction_id,
        const ConId connection_id,
        const LaneId from,
        const LaneId to);

    void AddRoadSection(
        const RoadId road_id,
        const SectionId section_index,
        const double s,
        const double a,
        const double b,
        const double c,
        const double d);

    void SetRoadLaneLink(
        const RoadId road_id,
        const SectionId section_index,
        const LaneId lane_id,
        const Lane::LaneType lane_type,
        const bool lane_level,
        const LaneId predecessor,
        const LaneId successor);

    // called from lane parser
    void CreateLaneAccess(
        Lane *lane,
        const double s,
        const std::string restriction);

    void CreateLaneBorder(
        Lane *lane,
        const double s,
        const double a,
        const double b,
        const double c,
        const double d);

    void CreateLaneHeight(
        Lane *lane,
        const double s,
        const double inner,
        const double outer);

    void CreateLaneMaterial(
        Lane *lane,
        const double s,
        const std::string surface,
        const double friction,
        const double roughness);

    void CreateSectionOffset(
        Road *road,
        const double s,
        const double a,
        const double b,
        const double c,
        const double d);

    void CreateLaneRule(
        Lane *lane,
        const double s,
        const std::string value);

    void CreateLaneVisibility(
        Lane *lane,
        const double s,
        const double forward,
        const double back,
        const double left,
        const double right);

    void CreateLaneWidth(
        Lane *lane,
        const double s,
        const double a,
        const double b,
        const double c,
        const double d);

    void CreateRoadMark(
        Lane *lane,
        const int road_mark_id,
        const double s,
        const std::string type,
        const std::string weight,
        const std::string color,
        const std::string material,
        const double width,
        const std::string lane_change,
        const double height,
        const std::string type_name,
        const double type_width);

    void CreateRoadMarkTypeLine(
        Lane *lane,
        const int road_mark_id,
        const double length,
        const double space,
        const double tOffset,
        const double s,
        const std::string rule,
        const double width);

    void CreateRoadSpeed(
        Road *road,
        const double s,
        const std::string type,
        const double max,
        const std::string unit);

    void CreateLaneSpeed(
        Lane *lane,
        const double s,
        const double max,
        const std::string unit);

    void AddValidityToSignal(
        const RoadId road_id,
        const SignId signal_id,
        const LaneId from_lane,
        const LaneId to_lane);

    void AddValidityToSignalReference(
        const RoadId road_id,
        const SignId signal_reference_id,
        const LaneId from_lane,
        const LaneId to_lane);

    void AddSignalReference(
        const RoadId road_id,
        const SignId signal_reference_id,
        const double s_position,
        const double t_position,
        const std::string signal_reference_orientation);

    void AddDependencyToSignal(
        const RoadId road_id,
        const SignId signal_id,
        const uint32_t dependency_id,
        const std::string dependency_type);

    Road *GetRoad(
        const RoadId road_id);

    Lane *GetLane(
        const RoadId road_id,
        const LaneId lane_id,
        const double s);

    void SetGeoReference(const geom::GeoLocation &geo_reference) {
      _map_data._geo_reference = geo_reference;
    }

  private:

    MapData _map_data;

    /// Create the pointers between RoadSegments based on the ids.
    void CreatePointersBetweenRoadSegments();

<<<<<<< HEAD
=======
    /// Create the bounding boxes of each junction
    void CreateJunctionBoundingBoxes(Map &map);

>>>>>>> 8120e806
    /// Creates a map in each lane with the signals that are affecting the lane
    void AssignSignalsToLanes();

    /// Return the pointer to a lane object.
    Lane *GetEdgeLanePointer(RoadId road_id, bool from_start, LaneId lane_id);

    /// Return a list of pointers to all lanes from a lane (using road and
    /// junction info).
    std::vector<Lane *> GetLaneNext(
        RoadId road_id,
        SectionId section_id,
        LaneId lane_id);

    std::vector<std::pair<RoadId, LaneId>> GetJunctionLanes(
        JuncId junction_id,
        RoadId road_id,
        LaneId lane_id);

    /// Map to temporary store all the road and lane infos until the map is
    /// built, so they can be added all together.
    std::unordered_map<Road *, std::vector<std::unique_ptr<element::RoadInfo>>>
    _temp_road_info_container;

    std::unordered_map<Road *, std::vector<std::unique_ptr<element::RoadObject>>>
    _temp_road_object_container;

    std::unordered_map<Lane *, std::vector<std::unique_ptr<element::RoadInfo>>>
    _temp_lane_info_container;

  };

} // namespace road
} // namespace carla<|MERGE_RESOLUTION|>--- conflicted
+++ resolved
@@ -349,12 +349,9 @@
     /// Create the pointers between RoadSegments based on the ids.
     void CreatePointersBetweenRoadSegments();
 
-<<<<<<< HEAD
-=======
     /// Create the bounding boxes of each junction
     void CreateJunctionBoundingBoxes(Map &map);
 
->>>>>>> 8120e806
     /// Creates a map in each lane with the signals that are affecting the lane
     void AssignSignalsToLanes();
 
