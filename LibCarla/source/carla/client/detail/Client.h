// Copyright (c) 2017 Computer Vision Center (CVC) at the Universitat Autonoma
// de Barcelona (UAB).
//
// This work is licensed under the terms of the MIT license.
// For a copy, see <https://opensource.org/licenses/MIT>.

#pragma once

#include "carla/Memory.h"
#include "carla/NonCopyable.h"
#include "carla/Time.h"
#include "carla/geom/Transform.h"
#include "carla/rpc/Actor.h"
#include "carla/rpc/ActorDefinition.h"
#include "carla/rpc/AttachmentType.h"
#include "carla/rpc/Command.h"
#include "carla/rpc/CommandResponse.h"
#include "carla/rpc/EpisodeInfo.h"
#include "carla/rpc/EpisodeSettings.h"
#include "carla/rpc/LightState.h"
#include "carla/rpc/MapInfo.h"
#include "carla/rpc/TrafficLightState.h"
#include "carla/rpc/VehiclePhysicsControl.h"
#include "carla/rpc/VehicleLightState.h"
#include "carla/rpc/WeatherParameters.h"
#include "carla/rpc/OpendriveGenerationParameters.h"
#include "carla/rpc/VehicleLightStateList.h"

#include <functional>
#include <memory>
#include <string>
#include <vector>

// Forward declarations.
namespace carla {
  class Buffer;
namespace rpc {
  class ActorDescription;
  class DebugShape;
  class VehicleControl;
  class WalkerControl;
  class WalkerBoneControl;
}
namespace sensor {
  class SensorData;
}
namespace streaming {
  class Token;
}
}

namespace carla {
namespace client {
namespace detail {

  /// Provides communication with the rpc and streaming servers of a CARLA
  /// simulator.
  class Client : private NonCopyable {
  public:

    explicit Client(
        const std::string &host,
        uint16_t port,
        size_t worker_threads = 0u);

    ~Client();

    /// Querry to know if a Traffic Manager is running on port
    bool IsTrafficManagerRunning(uint16_t port) const;

    /// Gets a pair filled with the <IP, port> of the Trafic Manager running on port.
    /// If there is no Traffic Manager running the pair will be ("", 0)
    std::pair<std::string, uint16_t> GetTrafficManagerRunning(uint16_t port) const;

    /// Informs the server that a Traffic Manager is running on <IP, port>
    bool AddTrafficManagerRunning(std::pair<std::string, uint16_t> trafficManagerInfo) const;

    void DestroyTrafficManager(uint16_t port) const;

    void SetTimeout(time_duration timeout);

    time_duration GetTimeout() const;

    const std::string GetEndpoint() const;

    std::string GetClientVersion();

    std::string GetServerVersion();

    void LoadEpisode(std::string map_name);

    void CopyOpenDriveToServer(
        std::string opendrive, const rpc::OpendriveGenerationParameters & params);

    rpc::EpisodeInfo GetEpisodeInfo();

    rpc::MapInfo GetMapInfo();

    std::vector<uint8_t> GetNavigationMesh() const;

    std::vector<std::string> GetAvailableMaps();

    std::vector<rpc::ActorDefinition> GetActorDefinitions();

    rpc::Actor GetSpectator();

    rpc::EpisodeSettings GetEpisodeSettings();

    uint64_t SetEpisodeSettings(const rpc::EpisodeSettings &settings);

    rpc::WeatherParameters GetWeatherParameters();

    void SetWeatherParameters(const rpc::WeatherParameters &weather);

    std::vector<rpc::Actor> GetActorsById(const std::vector<ActorId> &ids);

    rpc::VehiclePhysicsControl GetVehiclePhysicsControl(rpc::ActorId vehicle) const;

    rpc::VehicleLightState GetVehicleLightState(rpc::ActorId vehicle) const;

    void ApplyPhysicsControlToVehicle(
        rpc::ActorId vehicle,
        const rpc::VehiclePhysicsControl &physics_control);

    void SetLightStateToVehicle(
        rpc::ActorId vehicle,
        const rpc::VehicleLightState &light_state);

    rpc::Actor SpawnActor(
        const rpc::ActorDescription &description,
        const geom::Transform &transform);

    rpc::Actor SpawnActorWithParent(
        const rpc::ActorDescription &description,
        const geom::Transform &transform,
        rpc::ActorId parent,
        rpc::AttachmentType attachment_type);

    bool DestroyActor(rpc::ActorId actor);

    void SetActorLocation(
        rpc::ActorId actor,
        const geom::Location &location);

    void SetActorTransform(
        rpc::ActorId actor,
        const geom::Transform &transform);

    void SetActorVelocity(
        rpc::ActorId actor,
        const geom::Vector3D &vector);

    void SetActorAngularVelocity(
        rpc::ActorId actor,
        const geom::Vector3D &vector);

    void AddActorImpulse(
        rpc::ActorId actor,
        const geom::Vector3D &vector);

    void AddActorAngularImpulse(
        rpc::ActorId actor,
        const geom::Vector3D &vector);

    void SetActorSimulatePhysics(
        rpc::ActorId actor,
        bool enabled);

    void SetActorAutopilot(
        rpc::ActorId vehicle,
        bool enabled);

    void ApplyControlToVehicle(
        rpc::ActorId vehicle,
        const rpc::VehicleControl &control);

    void ApplyControlToWalker(
        rpc::ActorId walker,
        const rpc::WalkerControl &control);

    void ApplyBoneControlToWalker(
        rpc::ActorId walker,
        const rpc::WalkerBoneControl &control);

    void SetTrafficLightState(
        rpc::ActorId traffic_light,
        const rpc::TrafficLightState trafficLightState);

    void SetTrafficLightGreenTime(
        rpc::ActorId traffic_light,
        float green_time);

    void SetTrafficLightYellowTime(
        rpc::ActorId traffic_light,
        float yellow_time);

    void SetTrafficLightRedTime(
        rpc::ActorId traffic_light,
        float red_time);

    void FreezeTrafficLight(
        rpc::ActorId traffic_light,
        bool freeze);

    void ResetTrafficLightGroup(
        rpc::ActorId traffic_light);

<<<<<<< HEAD
=======
    void FreezeAllTrafficLights(bool frozen);

>>>>>>> 474c022f
    /// Returns a list of pairs where the firts element is the vehicle ID
    /// and the second one is the light state
    rpc::VehicleLightStateList GetVehiclesLightStates();

    std::vector<ActorId> GetGroupTrafficLights(
        rpc::ActorId traffic_light);

    std::string StartRecorder(std::string name, bool additional_data);

    void StopRecorder();

    std::string ShowRecorderFileInfo(std::string name, bool show_all);

    std::string ShowRecorderCollisions(std::string name, char type1, char type2);

    std::string ShowRecorderActorsBlocked(std::string name, double min_time, double min_distance);

    std::string ReplayFile(std::string name, double start, double duration, uint32_t follow_id);

    void SetReplayerTimeFactor(double time_factor);

    void SetReplayerIgnoreHero(bool ignore_hero);

    void SubscribeToStream(
        const streaming::Token &token,
        std::function<void(Buffer)> callback);

    void UnSubscribeFromStream(const streaming::Token &token);

    void DrawDebugShape(const rpc::DebugShape &shape);

    void ApplyBatch(
        std::vector<rpc::Command> commands,
        bool do_tick_cue);

    std::vector<rpc::CommandResponse> ApplyBatchSync(
        std::vector<rpc::Command> commands,
        bool do_tick_cue);

    uint64_t SendTickCue();

    std::vector<rpc::LightState> QueryLightsStateToServer() const;

    void UpdateServerLightsState(
        std::vector<rpc::LightState>& lights,
        bool discard_client = false) const;

  private:

    class Pimpl;
    const std::unique_ptr<Pimpl> _pimpl;
  };

} // namespace detail
} // namespace client
} // namespace carla<|MERGE_RESOLUTION|>--- conflicted
+++ resolved
@@ -205,11 +205,8 @@
     void ResetTrafficLightGroup(
         rpc::ActorId traffic_light);
 
-<<<<<<< HEAD
-=======
     void FreezeAllTrafficLights(bool frozen);
 
->>>>>>> 474c022f
     /// Returns a list of pairs where the firts element is the vehicle ID
     /// and the second one is the light state
     rpc::VehicleLightStateList GetVehiclesLightStates();
